use std::collections::{HashMap, HashSet};
use std::f64::INFINITY;
use std::convert::{TryInto};
use std::pin::Pin;
use cxx::{CxxVector};
use dvcore::config::{GLOBAL_PARAMS, Sensor};
use dvcore::matrix::{DVVectorOfi32, DVVectorOfPoint2f};
use dvos3binding::ffi::WrapBindCVVectorOfPoint2f;
use log::{debug};
use opencv::core::{Point2f, KeyPoint};
use opencv::features2d::BFMatcher;
use opencv::prelude::*;
use crate::actors::tracking_backend::TrackedMapPointData;
use opencv::types::{VectorOfDMatch};
use crate::dvmap::keyframe::{KeyFrame, FullKeyFrame};
use crate::registered_modules::{MATCHER, FEATURE_DETECTION};
use crate::{
    dvmap::{frame::Frame, map::Id, map::Map},
    lockwrap::ReadOnlyWrapper,
};

use super::camera::CAMERA_MODULE;

const  TH_HIGH: i32= 100;
const  TH_LOW: i32 = 50;
const  HISTO_LENGTH: i32 = 30;

lazy_static! {
    // Note: ORBSLAM3 duplicates this var at every frame and keyframe,
    // but I'm pretty sure that it's set once per-system when the ORBExtractor
    // is created and only ever used by Optimizer.
    // In general, I'd like to remove these kinds of variables away from the
    // frame/keyframe/mappoint implementation and into the object that actually
    // directly uses it.
    pub static ref SCALE_FACTORS: Vec<f32> = {
        let scale_factor = GLOBAL_PARAMS.get::<f64>(FEATURE_DETECTION, "scale_factor");
        let n_levels = GLOBAL_PARAMS.get::<i32>(FEATURE_DETECTION, "n_levels");
        let mut scale_factors = vec![1.0];

        for i in 1..n_levels as usize {
            scale_factors.push(scale_factors[i-1] * (scale_factor as f32));
        }
        scale_factors
    };
}


pub fn search_for_initialization(
<<<<<<< HEAD
    ini_frame: &Frame,
    curr_frame: &Frame,
    prev_matched: &mut DVVectorOfPoint2f,
    window_size: i32
) -> (i32, Vec<i32>) {
    // Sofiya: Should we avoid making a new orb matcher each time? Is this expensive?
    let matcher = dvos3binding::ffi::new_orb_matcher(64, 48, 0.0, 0.0, 1241.0, 376.0,0.9,true);
    let grid_v3: dvos3binding::ffi::Grid = curr_frame.features.grid.clone().into();
    let mut mp_matches = Vec::new();

    let num_matches = matcher.search_for_initialization(
        & ini_frame.features.get_all_keypoints().into(),
        & curr_frame.features.get_all_keypoints().into(), 
        & (&ini_frame.features.descriptors).into(),
        & (&curr_frame.features.descriptors).into(),
        &grid_v3,
        &mut prev_matched.into(),
        &mut mp_matches,
        window_size
    );
    debug!("new matches: {}", num_matches);
    return (num_matches, mp_matches);
}
=======
        f1: &Frame,
        f2: &Frame,
        vb_prev_matched: &mut DVVectorOfPoint2f,
        window_size: i32,
    ) -> (i32, Vec<i32>) {
        let nnratio = 0.9;
        let check_ori=true;

        let mut vn_matches12: Vec<i32> = vec![-1; f1.features.get_all_keypoints().len() as usize];
        let factor = 1.0 / HISTO_LENGTH as f32;
        let mut v_matched_distance = vec![std::i32::MAX; f2.features.get_all_keypoints().len() as usize];
        let mut vn_matches21: Vec<i32> = vec![-1; f2.features.get_all_keypoints().len() as usize];
        let mut n_matches = 0;

        let mut rot_hist = construct_rotation_histogram();

        for (i1, kp1) in f1.features.get_all_keypoints().iter().enumerate() {
            let level1 = kp1.octave;
            if level1 > 0 {
                continue;
            }

            // Pranay : could be a bug ?? get_features_in_area
            let v_indices2 = f2.get_features_in_area(
                &(vb_prev_matched.get(i1).unwrap().x as f64),
                &(vb_prev_matched.get(i1).unwrap().y as f64),
                window_size as f64,
                level1,
                level1,
            );

            if v_indices2.is_empty() {
                continue;
            }
            
            let d1 = f1.features.descriptors.row(i1 as u32).unwrap();
            let (mut best_dist, mut best_dist2, mut best_idx2) : (i32, i32, i32) = (std::i32::MAX, std::i32::MAX, -1);
            for i2 in v_indices2 {
                let d2 = f2.features.descriptors.row(i2).unwrap();
                let dist = descriptor_distance(&d1, &d2);
                if v_matched_distance[i2 as usize] <= dist {
                    continue;
                }
                if dist < best_dist {
                    best_dist2 = best_dist;
                    best_dist = dist;
                    best_idx2 = i2 as i32;
                } else if dist < best_dist2 {
                    best_dist2 = dist;
                }
            }
            if best_dist <= TH_LOW {
                if best_dist < (best_dist2 as f32 *  nnratio) as i32 {
                    if vn_matches21[best_idx2 as usize] >= 0 {
                        vn_matches12[vn_matches21[best_idx2 as usize] as usize] = -1;
                        n_matches -= 1;
                    }
                    vn_matches12[i1] = best_idx2;
                    vn_matches21[best_idx2 as usize] = i1 as i32;
                    v_matched_distance[best_idx2 as usize] = best_dist;
                    n_matches+=1;
                    if check_ori {
                        check_orientation_1(
                            &f1.features.get_keypoint(i1 as usize),
                            &f2.features.get_keypoint(best_idx2 as usize),
                            &mut rot_hist, factor, i1 as i32
                        );
                    }
                }
            }
        }
              
        if check_ori {
            
            let (ind_1, ind_2, ind_3) = compute_three_maxima(&rot_hist,HISTO_LENGTH);
            for i in 0..HISTO_LENGTH {
                if i == ind_1 as i32 || i == ind_2 as i32 || i == ind_3 as i32 {
                    continue;
                }
                for j in 0..rot_hist[i as usize].len() {
                    let key = rot_hist[i as usize][j];
                    if vn_matches12[ key as usize] >= 0 {
                        vn_matches12[key as usize] = -1;
                        n_matches -= 1;
                    }
                }
            }

        }

        for (i1, match12) in vn_matches12.iter().enumerate() {
            if *match12 >= 0 {
                *vb_prev_matched.get(i1).as_mut().unwrap() = f2.features.get_keypoint(*match12 as usize).pt;
            }
        }
        
        (n_matches, vn_matches12)
        
                
    }



//////////////////////////////////////////////////////////////////////

>>>>>>> fdad4f41

pub fn search_by_projection(
    frame: &mut Frame, mappoints: &HashSet<Id>, th: i32,
    check_orientation: bool, ratio: f64,
    track_in_view: &HashMap<Id, TrackedMapPointData>, track_in_view_right: &HashMap<Id, TrackedMapPointData>, 
    map: &ReadOnlyWrapper<Map>
) -> Result<i32, Box<dyn std::error::Error>> {
    // Search matches between Frame keypoints and projected MapPoints. Returns number of matches
    // Used to track the local map (Tracking)
    // int SearchByProjection(Frame &F, const std::vector<MapPoint*> &vpMapPoints, const float th=3, const bool bFarPoints = false, const float thFarPoints = 50.0f);
    let fpt = GLOBAL_PARAMS.get::<f64>(MATCHER, "far_points_threshold");
    let far_points_th = if fpt == 0.0 { INFINITY } else { fpt };
    let mut num_matches = 0;

    for mp_id in mappoints {
        let map = map.read();
        let mp = map.get_mappoint(mp_id).unwrap();
        if let Some(mp_data) = track_in_view.get(mp_id) {
            if mp_data.track_depth > far_points_th {
                continue;
            }

            // The size of the window will depend on the viewing direction
            let mut r = radius_by_viewing_cos(mp_data.view_cos);
            if th != 1 { r *= th as f64; }

            let indices = frame.get_features_in_area(
                &mp_data.proj_x,
                &mp_data.proj_y,
                r * (SCALE_FACTORS[mp_data.predicted_level as usize] as f64),
                mp_data.predicted_level-1,
                mp_data.predicted_level
            );

            if !indices.is_empty() {
                let best_descriptor = mp.get_best_descriptor();

                let mut best_dist = (256, 256);
                let mut best_level = (-1, -1);
                let mut best_idx: i32 = -1;

                // Get best and second matches with near keypoints
                for idx in indices {
                    if let Some((id, _)) = frame.mappoint_matches.get(&idx) {
                        if map.get_mappoint(id).unwrap().get_observations().len() > 0 {
                            continue;
                        }
                    }

                    // TODO (Stereo)
                    // if(F.Nleft == -1 && F.mvuRight[idx]>0)
                    // {
                    //     const float er = fabs(pMP->mTrackProjXR-F.mvuRight[idx]);
                    //     if(er>r*F.mvScaleFactors[nPredictedLevel])
                    //         continue;
                    // }

                    let descriptors = frame.features.descriptors.row(idx).unwrap();
                    let dist = descriptor_distance(&best_descriptor, &descriptors);

                    if dist < best_dist.0 {
                        best_dist.1 = best_dist.0;
                        best_dist.0 = dist;
                        best_level.1 = best_level.0;
                        best_level.0 = frame.features.get_octave(idx as usize);
                        best_idx = idx as i32;
                    } else if dist < best_dist.1 {
                        best_level.1 = frame.features.get_octave(idx as usize);
                        best_dist.1 = dist;
                    }
                }

                // Apply ratio to second match (only if best and second are in the same scale level)
                if best_dist.0 <= TH_HIGH {
                    if best_level.0 == best_level.1 && (best_dist.0 as f64) > (ratio * best_dist.1 as f64) {
                        continue;
                    }
                    if best_level.0 != best_level.1 || (best_dist.0 as f64) <= (ratio * best_dist.1 as f64) {
                        frame.add_mappoint(best_idx as u32, *mp_id, false);

                        // TODO (Stereo)
                        // if(F.Nleft != -1 && F.mvLeftToRightMatch[bestIdx] != -1){ //Also match with the stereo observation at right camera
                        //     F.mvpMapPoints[F.mvLeftToRightMatch[bestIdx] + F.Nleft] = pMP;
                        //     nmatches++;
                        //     right++;
                        // }

                        num_matches += 1;
                    }
                }
            }
        }

        // TODO (Stereo) Basically repeated code above with some small changes to which functions they call
        // if(F.Nleft != -1 && pMP->mbTrackInViewR){
        //     const int &nPredictedLevel = pMP->mnTrackScaleLevelR;
        //     if(nPredictedLevel != -1){
        //         float r = RadiusByViewingCos(pMP->mTrackViewCosR);

        //         const vector<size_t> vIndices =
        //                 F.GetFeaturesInArea(pMP->mTrackProjXR,pMP->mTrackProjYR,r*F.mvScaleFactors[nPredictedLevel],nPredictedLevel-1,nPredictedLevel,true);

        //         if(vIndices.empty())
        //             continue;

        //         const cv::Mat MPdescriptor = pMP->GetDescriptor();

        //         int bestDist=256;
        //         int bestLevel= -1;
        //         int bestDist2=256;
        //         int bestLevel2 = -1;
        //         int bestIdx =-1 ;

        //         // Get best and second matches with near keypoints
        //         for(vector<size_t>::const_iterator vit=vIndices.begin(), vend=vIndices.end(); vit!=vend; vit++)
        //         {
        //             const size_t idx = *vit;

        //             if(F.mvpMapPoints[idx + F.Nleft])
        //                 if(F.mvpMapPoints[idx + F.Nleft]->Observations()>0)
        //                     continue;


        //             const cv::Mat &d = F.mDescriptors.row(idx + F.Nleft);

        //             const int dist = DescriptorDistance(MPdescriptor,d);

        //             if(dist<bestDist)
        //             {
        //                 bestDist2=bestDist;
        //                 bestDist=dist;
        //                 bestLevel2 = bestLevel;
        //                 bestLevel = F.mvKeysRight[idx].octave;
        //                 bestIdx=idx;
        //             }
        //             else if(dist<bestDist2)
        //             {
        //                 bestLevel2 = F.mvKeysRight[idx].octave;
        //                 bestDist2=dist;
        //             }
        //         }

        //         // Apply ratio to second match (only if best and second are in the same scale level)
        //         if(bestDist<=TH_HIGH)
        //         {
        //             if(bestLevel==bestLevel2 && bestDist>mfNNratio*bestDist2)
        //                 continue;

        //             if(F.Nleft != -1 && F.mvRightToLeftMatch[bestIdx] != -1){ //Also match with the stereo observation at right camera
        //                 F.mvpMapPoints[F.mvRightToLeftMatch[bestIdx]] = pMP;
        //                 nmatches++;
        //                 left++;
        //             }


        //             F.mvpMapPoints[bestIdx + F.Nleft]=pMP;
        //             nmatches++;
        //             right++;
        //         }
        //     }
        // }
    }

    return Ok(num_matches);
}

// Project MapPoints tracked in last frame into the current frame and search matches.
// Used to track from previous frame (Tracking)
pub fn search_by_projection_with_threshold (
    current_frame: &mut Frame, last_frame: &Frame, th: i32,
    should_check_orientation: bool, ratio: f64,
    track_in_view: &HashMap<Id, TrackedMapPointData>, track_in_view_right: &HashMap<Id, TrackedMapPointData>,
    map: &ReadOnlyWrapper<Map>, sensor: Sensor
) -> Result<i32, Box<dyn std::error::Error>> {
    // int ORBmatcher::SearchByProjection(Frame &CurrentFrame, const Frame &LastFrame, const float th, const bool bMono)
    // TODO (Stereo): This function should work for stereo as well as RGBD as long as get_all_keypoints() returns
    // a concatenated list of left keypoints and right keypoints (there is a to do for this in features.rs). BUT
    // double check that the descriptors works correctly. Instead of splitting descriptors into discriptors_left and right,
    // I have all of them in one long vec. I THINK this should be fine, but double check.
    let mut num_matches = 0;
    let mut matches = HashMap::<u32, Id>::new();

    let factor = 1.0 / (HISTO_LENGTH as f32);
    let mut rot_hist = construct_rotation_histogram();

    // Note: this code copied from ORBSLAM2, not ORBSLAM3
    // ORBSLAM2 : https://github.com/raulmur/ORB_SLAM2/blob/master/src/ORBmatcher.cc#L1328
    // ORBSLAM3 : https://github.com/UZ-SLAMLab/ORB_SLAM3/blob/master/src/ORBmatcher.cc#L1676
    // I think it is doing the same thing, just that orbslam3 uses Sophus SE3 objects
    // and ORBSLAM2 uses matrices
    // But, copying the matrices is more straightforward than figuring out what Sophus::SE3
    // is doing, especially around the matrix multiplications
    let rcw = current_frame.pose.unwrap().get_rotation();
    let tcw = current_frame.pose.unwrap().get_translation();
    let twc = -rcw.transpose() * (*tcw);

    let rlw = last_frame.pose.unwrap().get_rotation();
    let tlw = current_frame.pose.unwrap().get_translation();
    let tlc = (*rlw) * twc + (*tlw);

    let forward = tlc[2] > CAMERA_MODULE.stereo_baseline && !sensor.is_mono();
    let backward = -tlc[2] > CAMERA_MODULE.stereo_baseline && !sensor.is_mono();

    for idx1 in 0..last_frame.features.get_all_keypoints().len() {
        if last_frame.mappoint_matches.contains_key(&(idx1 as u32)) && !last_frame.is_mp_outlier(&(idx1 as u32)) {
            // Project
            let map = map.read();
            let mp_id = &last_frame.mappoint_matches.get(&(idx1 as u32)).unwrap().0;
            let mappoint = map.get_mappoint(mp_id).unwrap();
            let x_3d_w = mappoint.position;
            let x_3d_c = (*rcw) * (*x_3d_w) + (*tcw);

            let xc = x_3d_c[0];
            let yc = x_3d_c[1];
            let invzc = 1.0 / x_3d_c[2];
            if invzc < 0.0 { continue; }

            let u = CAMERA_MODULE.get_fx() * xc * invzc + CAMERA_MODULE.get_cx();
            let v = CAMERA_MODULE.get_fy() * yc * invzc + CAMERA_MODULE.get_cy();
            if !current_frame.features.image_bounds.check_bounds(u, v) {
                continue;
            }

            let last_octave = last_frame.features.get_octave(idx1 as usize);

            // Search in a window. Size depends on scale
            let radius = ((th as f32) * SCALE_FACTORS[last_octave as usize]) as f64;

            let indices_2 =
                if forward {
                    current_frame.get_features_in_area(&u,&v, radius, last_octave, -1)
                } else if backward {
                    current_frame.get_features_in_area(&u,&v, radius, 0, last_octave)
                } else {
                    current_frame.get_features_in_area(&u,&v, radius, last_octave-1, last_octave+1)
                };
            if indices_2.is_empty() {
                continue;
            }

            let best_descriptor = mappoint.get_best_descriptor();
            let mut best_dist = 256;
            let mut best_idx: i32 = -1;

            for idx2 in indices_2 {
                if let Some((id, _)) = current_frame.mappoint_matches.get(&idx2) {
                    if map.get_mappoint(id).unwrap().get_observations().len() > 0 {
                        continue;
                    }
                }

                // TODO: Not sure what this is doing
                // Nleft == -1 if the left camera has no extracted keypoints which would happen in the
                // non-stereo case. But mvuRight is > 0 ONLY in the stereo case! So is this ever true?
                // if(CurrentFrame.Nleft == -1 && CurrentFrame.mvuRight[i2]>0)
                // {
                //     const float ur = uv(0) - CurrentFrame.mbf*invzc;
                //     const float er = fabs(ur - CurrentFrame.mvuRight[i2]);
                //     if(er>radius)
                //         continue;
                // }

                let descriptor = current_frame.features.descriptors.row(idx2)?;
                let dist = descriptor_distance(best_descriptor, &descriptor);
                if dist < best_dist {
                    best_dist = dist;
                    best_idx = idx2 as i32;
                }
            }

            if best_dist <= TH_HIGH {
                current_frame.add_mappoint(best_idx as u32, *mp_id, false);

                if should_check_orientation {
                    check_orientation_1(
                        &last_frame.features.get_keypoint(idx1 as usize),
                        &current_frame.features.get_keypoint(best_idx as usize),
                        &mut rot_hist, factor, best_idx
                    );
                }
                num_matches += 1;
            }
        }
    }

    // Apply rotation consistency
    if should_check_orientation {
        check_orientation_2(&rot_hist, &mut matches)
    };

    return Ok(num_matches);
} 

// Sofiya: other searchbyprojection functions we will have to implement later:

// Project MapPoints seen in KeyFrame into the Frame and search matches.
// Used in relocalisation (Tracking)
// int SearchByProjection(Frame &CurrentFrame, KeyFrame* pKF, const std::set<MapPoint*> &sAlreadyFound, const float th, const int ORBdist);

// Project MapPoints using a Similarity Transformation and search matches.
// Used in loop detection (Loop Closing)
// int SearchByProjection(KeyFrame* pKF, Sophus::Sim3<float> &Scw, const std::vector<MapPoint*> &vpPoints, std::vector<MapPoint*> &vpMatched, int th, float ratioHamming=1.0);

// Project MapPoints using a Similarity Transformation and search matches.
// Used in Place Recognition (Loop Closing and Merging)
// int SearchByProjection(KeyFrame* pKF, Sophus::Sim3<float> &Scw, const std::vector<MapPoint*> &vpPoints, const std::vector<KeyFrame*> &vpPointsKFs, std::vector<MapPoint*> &vpMatched, std::vector<KeyFrame*> &vpMatchedKF, int th, float ratioHamming=1.0);

pub fn search_by_bow_f(
    kf : &KeyFrame<FullKeyFrame>, frame : &mut Frame, should_check_orientation: bool, 
    ratio: f64
) -> Result<HashMap<u32, Id>, Box<dyn std::error::Error>> {
    // int SearchByBoW(KeyFrame *pKF, Frame &F, std::vector<MapPoint*> &vpMapPointMatches);
    frame.clear_mappoints();
    let mut matches = HashMap::<u32, Id>::new();

    let factor = 1.0 / (HISTO_LENGTH as f32);
    let mut rot_hist = construct_rotation_histogram();

    fn update_bests(
        dist: i32, index: i32, best_dist: &mut (i32,i32),
        best_index: &mut i32, no_left: bool
    ) {
        if dist < best_dist.0 && no_left {
            best_dist.1 = best_dist.0;
            best_dist.0 = dist;
            *best_index = index;
        } else if dist < best_dist.1 && no_left {
            best_dist.1 = dist;
        }
    }

    for node_id_kf in kf.bow.as_ref().unwrap().get_feat_vec_nodes() {
        for node_id_frame in frame.bow.as_ref().unwrap().get_feat_vec_nodes() {
            if node_id_kf == node_id_frame {
                let indices_kf = kf.bow.as_ref().unwrap().get_feat_from_node(node_id_kf);
                let indices_f = frame.bow.as_ref().unwrap().get_feat_from_node(node_id_frame);

                for index_kf in indices_kf {
                    let mp_id = match kf.has_mappoint(&index_kf) {
                        true => kf.get_mappoint(&index_kf),
                        false => continue
                    };

                    let mut best_dist_left = (256, 256);
                    let mut best_index_left = -1;

                    let mut best_dist_right = (256, 256);
                    let mut best_index_right = -1;

                    let descriptors_kf = kf.features.descriptors.row(index_kf)?;

                    for index_f in &indices_f {
                        if matches.contains_key(&index_f) {
                            continue;
                        }

                        let descriptors_f = frame.features.descriptors.row(*index_f)?;

                        let dist = descriptor_distance(&descriptors_kf, &descriptors_f);
                        let no_left = frame.features.has_left_kp().map_or(true, |n_left| *index_f < n_left);
                        update_bests(
                            dist, *index_f as i32,
                            &mut best_dist_left, &mut best_index_left,
                            no_left
                        );
                        update_bests(
                            dist, *index_f as i32,
                            &mut best_dist_right, &mut best_index_right,
                            no_left
                        );
                    }

                    if best_dist_left.0 <= TH_LOW {
                        if (best_dist_left.0 as f64) < ratio * (best_dist_left.1 as f64) {
                            matches.insert(best_index_left as u32, mp_id);

                            if should_check_orientation {
                                check_orientation_1(
                                    &kf.features.get_keypoint(index_kf as usize),
                                    &frame.features.get_keypoint(best_index_left as usize),
                                    &mut rot_hist, factor, best_index_left
                                );
                            };
                        }
                        if (best_dist_right.0 as f64) < ratio * (best_dist_right.1 as f64) {
                            matches.insert(best_index_right as u32, mp_id);

                            if should_check_orientation {
                                check_orientation_1(
                                    &kf.features.get_keypoint(index_kf as usize),
                                    &frame.features.get_keypoint(best_index_left as usize),
                                    &mut rot_hist, factor, best_index_left
                                );
                            };
                        }
                    }
                }
            }
        }
    }
    debug!("initial matches {}", matches.len());
    if should_check_orientation {
        check_orientation_2(&rot_hist, &mut matches)
    };
    debug!("final matches {}", matches.len());

    return Ok(matches);
}

pub fn search_by_bow_kf(
    kf_1 : &KeyFrame<FullKeyFrame>, kf_2 : &KeyFrame<FullKeyFrame>, should_check_orientation: bool, 
    ratio: f64, map: &ReadOnlyWrapper<Map>
) -> Result<HashMap<u32, Id>, Box<dyn std::error::Error>> {
    // int SearchByBoW(KeyFrame *pKF1, KeyFrame* pKF2, std::vector<MapPoint*> &vpMatches12);
    // Sofiya: THis is EXTREMELY similar to the other search_by_bow, the only difference is
    // this does not check left and right matches and sets the mappoint in kf_match_edits
    // a little differently. Can we combine?
    let mut num_matches = 0;
    let mut matches = HashMap::<u32, Id>::new();

    let keypoints_1 = kf_1.features.get_all_keypoints();
    let keypoints_2 = kf_2.features.get_all_keypoints();

    let factor = 1.0 / (HISTO_LENGTH as f32);
    let mut rot_hist = construct_rotation_histogram();

    for node_id_kf_1 in kf_1.bow.as_ref().unwrap().get_feat_vec_nodes() {
        for node_id_kf_2 in kf_2.bow.as_ref().unwrap().get_feat_vec_nodes() {
            if node_id_kf_1 == node_id_kf_2 {
                let indices_kf_1 = kf_1.bow.as_ref().unwrap().get_feat_from_node(node_id_kf_1);
                let indices_kf_2 = kf_2.bow.as_ref().unwrap().get_feat_from_node(node_id_kf_2);

                for index_kf_1 in indices_kf_1 {
                    let mut best_dist = (256, 256);
                    let mut best_index = -1;
                    let descriptors_kf_1 = kf_1.features.descriptors.row(index_kf_1)?;

                    for index_kf_2 in &indices_kf_2 {
                        if kf_2.features.has_left_kp().map_or(false, |n_left| index_kf_2 > &n_left) {
                            continue;
                        }

                        if kf_2.has_mappoint(&index_kf_2) {
                            continue;
                        }

                        let descriptors_kf_2 = kf_2.features.descriptors.row(*index_kf_2)?;
                        let dist = descriptor_distance(&descriptors_kf_1, &descriptors_kf_2);
                        if dist < best_dist.0 {
                            best_dist.1 = best_dist.0;
                            best_dist.0 = dist;
                            best_index = *index_kf_2 as i32;
                        } else if dist < best_dist.1 {
                            best_dist.1 = dist;
                        }
                    }

                    if best_dist.0 <= TH_LOW {
                        let mp_id = &kf_2.get_mappoint(&(best_index as u32));

                        if (best_dist.0 as f64) < ratio * (best_dist.1 as f64) {
                            matches.insert(index_kf_1, *mp_id); // for Kf_1

                            if should_check_orientation {
                                check_orientation_1(
                                    &kf_1.features.get_keypoint(index_kf_1 as usize),
                                    &kf_2.features.get_keypoint(best_index as usize),
                                    &mut rot_hist, factor, best_index
                                );
                            }
                            num_matches += 1;
                        }
                    }

                }

            }
        }
    }

    if should_check_orientation {
        check_orientation_2(&rot_hist, &mut matches)
    };

    return Ok(matches);
}

pub fn search_for_triangulation(
    kf_1 : &KeyFrame<FullKeyFrame>, kf_2 : &KeyFrame<FullKeyFrame>, should_check_orientation: bool, 
    ratio: f64, map: &ReadOnlyWrapper<Map>
) -> Result<HashMap<usize, usize>, Box<dyn std::error::Error>> {
    todo!("Search for triangulation");
    //int ORBmatcher::SearchForTriangulation(KeyFrame *pKF1, KeyFrame *pKF2, vector<pair<size_t, size_t> > &vMatchedPairs, const bool bOnlyStereo, const bool bCoarse)
}

pub fn descriptor_distance(a : &Mat, b: &Mat) -> i32 {
    return opencv::core::norm2(
        a, b, opencv::core::NormTypes::NORM_HAMMING as i32, &Mat::default()
    ).unwrap() as i32;
}

fn check_orientation_1(
    keypoint_1: &KeyPoint, keypoint_2: &KeyPoint,
    rot_hist: &mut Vec<Vec<u32>>, factor: f32,
    best_index: i32
) {
    let mut rot = keypoint_1.angle - keypoint_2.angle;
    if rot < 0.0 {
        rot += 360.0;
    }
    let mut bin = (rot * factor).round() as i32;
    if bin == HISTO_LENGTH {
        bin = 0;
    }
    assert!(bin >= 0 && bin < HISTO_LENGTH );
    rot_hist[bin as usize].push(best_index as u32);
}

fn check_orientation_2(rot_hist: &Vec<Vec<u32>>, matches: &mut HashMap<u32, Id>) {
    let (ind_1, ind_2, ind_3) = compute_three_maxima(&rot_hist,HISTO_LENGTH);
    for i in 0..HISTO_LENGTH {
        if i == ind_1 || i == ind_2 || i == ind_3 {
            continue;
        }
        for j in 0..rot_hist[i as usize].len() {
            let key = rot_hist[i as usize][j];
            if matches.contains_key(&key) {
                matches.remove(&key);
            }
        }
    }
}

fn radius_by_viewing_cos(view_cos: f64) -> f64 {
    return match view_cos > 0.998 {
        true => 2.5,
        false => 4.0
    };
}

fn construct_rotation_histogram() -> Vec<Vec<u32>> {
    // Rotation Histogram (to check rotation consistency)
    let mut rot_hist: Vec<Vec<u32>> = Vec::new();
    for _ in 0..HISTO_LENGTH {
        rot_hist.push(Vec::new());
    }
    rot_hist
}

fn compute_three_maxima(histo : &Vec<Vec<u32>> , histo_length: i32) -> (i32, i32, i32) {
    let (mut max_1, mut max_2, mut max_3) = (0, 0, 0);
    let (mut ind_1, mut ind_2, mut ind_3) = (-1, -1, -1);

    for i in 0..histo_length {
        let s = histo[i as usize].len() as i32;
        if s > max_1 {
            max_3=max_2;
            max_2=max_1;
            max_1=s;
            ind_3=ind_2;
            ind_2=ind_1;
            ind_1=i;
        } else if s > max_2  {
            max_3=max_2;
            max_2=s;
            ind_3=ind_2;
            ind_2=i;
        } else if s > max_3  {
            max_3=s;
            ind_3=i;
        }
    }

    if max_2 < (0.1 * (max_1 as f64)) as i32 {
        ind_2=-1;
        ind_3=-1;
    }
    else if max_3< ((0.1*(max_1 as f64)) as i32) {
        ind_3=-1;
    }
    (ind_1, ind_2, ind_3)
}<|MERGE_RESOLUTION|>--- conflicted
+++ resolved
@@ -45,32 +45,32 @@
 }
 
 
+// Sofiya edits: conflict
+// pub fn search_for_initialization(
+//     ini_frame: &Frame,
+//     curr_frame: &Frame,
+//     prev_matched: &mut DVVectorOfPoint2f,
+//     window_size: i32
+// ) -> (i32, Vec<i32>) {
+//     // Sofiya: Should we avoid making a new orb matcher each time? Is this expensive?
+//     let matcher = dvos3binding::ffi::new_orb_matcher(64, 48, 0.0, 0.0, 1241.0, 376.0,0.9,true);
+//     let grid_v3: dvos3binding::ffi::Grid = curr_frame.features.grid.clone().into();
+//     let mut mp_matches = Vec::new();
+
+//     let num_matches = matcher.search_for_initialization(
+//         & ini_frame.features.get_all_keypoints().into(),
+//         & curr_frame.features.get_all_keypoints().into(), 
+//         & (&ini_frame.features.descriptors).into(),
+//         & (&curr_frame.features.descriptors).into(),
+//         &grid_v3,
+//         &mut prev_matched.into(),
+//         &mut mp_matches,
+//         window_size
+//     );
+//     debug!("new matches: {}", num_matches);
+//     return (num_matches, mp_matches);
+// }
 pub fn search_for_initialization(
-<<<<<<< HEAD
-    ini_frame: &Frame,
-    curr_frame: &Frame,
-    prev_matched: &mut DVVectorOfPoint2f,
-    window_size: i32
-) -> (i32, Vec<i32>) {
-    // Sofiya: Should we avoid making a new orb matcher each time? Is this expensive?
-    let matcher = dvos3binding::ffi::new_orb_matcher(64, 48, 0.0, 0.0, 1241.0, 376.0,0.9,true);
-    let grid_v3: dvos3binding::ffi::Grid = curr_frame.features.grid.clone().into();
-    let mut mp_matches = Vec::new();
-
-    let num_matches = matcher.search_for_initialization(
-        & ini_frame.features.get_all_keypoints().into(),
-        & curr_frame.features.get_all_keypoints().into(), 
-        & (&ini_frame.features.descriptors).into(),
-        & (&curr_frame.features.descriptors).into(),
-        &grid_v3,
-        &mut prev_matched.into(),
-        &mut mp_matches,
-        window_size
-    );
-    debug!("new matches: {}", num_matches);
-    return (num_matches, mp_matches);
-}
-=======
         f1: &Frame,
         f2: &Frame,
         vb_prev_matched: &mut DVVectorOfPoint2f,
@@ -176,7 +176,6 @@
 
 //////////////////////////////////////////////////////////////////////
 
->>>>>>> fdad4f41
 
 pub fn search_by_projection(
     frame: &mut Frame, mappoints: &HashSet<Id>, th: i32,
