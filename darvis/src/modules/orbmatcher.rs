use std::collections::{HashMap, HashSet};
use std::f64::INFINITY;
<<<<<<< HEAD
use dvcore::config::{GLOBAL_PARAMS, Sensor};
use opencv::core::{Point2f, KeyPoint};
=======
use std::convert::{TryInto, TryFrom};
use std::pin::Pin;
use cxx::CxxVector;
use dvcore::config::{GLOBAL_PARAMS, Sensor, FrameSensor};
use log::info;
use opencv::core::{Point2f, KeyPoint, CV_8U};
use opencv::features2d::BFMatcher;
>>>>>>> 34b03e15
use opencv::prelude::*;
use crate::actors::tracking_backend::TrackedMapPointData;
use opencv::types::{VectorOfKeyPoint, VectorOfDMatch};
use crate::dvmap::keyframe::{KeyFrame, FullKeyFrame};
use crate::registered_modules::MATCHER;
use crate::{
    dvmap::{frame::Frame, map::Id, map::Map},
    lockwrap::ReadOnlyWrapper,
};

use super::camera::CAMERA;

const  TH_HIGH: i32= 100;
const  TH_LOW: i32 = 50;
const  HISTO_LENGTH: i32 = 30;

// Bit set count operation from
// http://graphics.stanford.edu/~seander/bithacks.html#CountBitsSetParallel


fn match_frames(
    ini_frame: &Frame,
    curr_frame: &Frame,
    prev_matched: &mut Vec<Point2f>,
    mp_matches: &mut HashMap<u32, u32>,
) -> i32
{
    let frame1_keypoints = ini_frame.features.get_all_keypoints();
    info!("{}", frame1_keypoints.len());
    let frame1_descriptors = &*ini_frame.features.descriptors; 
    let frame2_keypoints = curr_frame.features.get_all_keypoints();


    let frame2_descriptors = &*curr_frame.features.descriptors;
 


    let mut pt_indx2 = opencv::types::VectorOfi32::new();
    let mut points2 = opencv::types::VectorOfPoint2f::new();
    KeyPoint::convert(&frame2_keypoints, &mut points2, &pt_indx2).unwrap();  
    
    mp_matches.clear();
    //////////////////////////////////////////////

      // BFMatcher to get good matches
      let bfmtch = BFMatcher::create(6 , true).unwrap(); 
      let mut mask = Mat::default(); 
      let mut matches = VectorOfDMatch::new();
      bfmtch.train_match(&frame2_descriptors, &frame1_descriptors, &mut matches, &mut mask).unwrap(); 

      // Sort the matches based on the distance in ascending order
      // Using O(n^2) sort here. Need to make the code use cv sort function
      // by providing custom comparator

      let mut sorted_matches = VectorOfDMatch::new();
      let mut added = vec![false; matches.len()];
      for i in 0.. matches.len() {
          if added[i] == true {
              continue;
          }
          let mut mn = i;
          let mut dist = matches.get(i).unwrap().distance;
          for j in 0..matches.len() {
              let dmatch2 = matches.get(j).unwrap();
              if dist > dmatch2.distance && !added[j] {
                  mn = j;
                  dist = dmatch2.distance;
              }        
          }      
          let dmatch1 = matches.get(mn).unwrap();
          sorted_matches.push(dmatch1);
          added[mn] = true;
      }




      prev_matched.clear();

      for i in 0..sorted_matches.len(){

        let pindex1: i32 = sorted_matches.get(i).unwrap().train_idx.try_into().unwrap();
        let pindex2: i32 = sorted_matches.get(i).unwrap().query_idx.try_into().unwrap();

        mp_matches.insert(pindex1.try_into().unwrap(), pindex2.try_into().unwrap());

        prev_matched.push(points2.get(sorted_matches.get(i).unwrap().query_idx.try_into().unwrap() ).unwrap());

        

      }
    ////////////////////////////////////////////
    let nmatches = sorted_matches.len() as i32;
    info!("nmatches : {}  ......., hashmap: {}", nmatches, mp_matches.len());
    nmatches
}

pub fn search_for_initialization(
    ini_frame: &Frame,
    curr_frame: &Frame,
    prev_matched: &mut Vec<Point2f>,
    mp_matches: &mut HashMap<u32, u32>,
    window_size: i32
) -> i32 {

    // Pranay: for now using BFMatcher to frame matching, as ORBMatcher API seems dependent on ORBExtractor.
    return match_frames(
        ini_frame,
        curr_frame,
        prev_matched,
        mp_matches
    );

    //todo!("Fix calling bindings");

    // Sofiya: Should we avoid making a new orb matcher each time? Is this expensive?
    let mut matcher = dvos3binding::ffi::new_orb_matcher(48, 48, 0.0, 0.0, 600.0, 600.0,0.1,true);

    let frame1_keypoints = ini_frame.features.get_all_keypoints();
    info!("{}", frame1_keypoints.len());

    let frame1_keypoints_cxx = frame1_keypoints.as_raw() as *const CxxVector<dvos3binding::ffi::DVKeyPoint>;

    info!("{}", frame1_keypoints.len());
    let frame1_descriptors = ini_frame.features.descriptors.clone();
    let frame1_descriptors_cxx = frame1_descriptors.as_raw() as *const dvos3binding::ffi::DVMat;

    let frame2_keypoints = curr_frame.features.get_all_keypoints();
    let frame2_keypoints_cxx = frame2_keypoints.as_raw() as *const CxxVector<dvos3binding::ffi::DVKeyPoint>;



    info!("{}", frame2_keypoints.len());
    let frame2_descriptors = &*curr_frame.features.descriptors;
    let frame2_descriptors_cxx = frame2_descriptors.clone().into_raw() as *const dvos3binding::ffi::DVMat;



    let grid_dv = curr_frame.features.grid.grid.clone();

    let mut grid_v3: dvos3binding::ffi::DVGrid = curr_frame.features.grid.clone().into();


    // let mut grid_v3 = dvos3binding::ffi::DVGrid{vec:Vec::new()};
    // unsafe{
    //     grid_v3.vec = std::mem::transmute(grid_dv);

    // }



    let mut prev_match_cv = opencv::types::VectorOfPoint2f::default();

    //Pranay: try find way to pass match without cloning
    for i in 0..prev_matched.len()
    {
        prev_match_cv.push(prev_matched.get(i).unwrap().clone());
    }
    info!("prev_match_cv: {}, prev_matched : {}", prev_match_cv.len(), prev_matched.len());
    let prev_matchcv = prev_match_cv.into_raw() as *mut CxxVector<dvos3binding::ffi::DVPoint2f>;

    let mut matches_cv=  opencv::types::VectorOfi32::default();
    let matchescv = matches_cv.into_raw() as *mut CxxVector<i32>;

    unsafe {
        let matches = matcher.pin_mut().SearchForInitialization_1(
            &*frame1_keypoints_cxx,
            &*frame2_keypoints_cxx, 
            &*frame1_descriptors_cxx,
            &*frame2_descriptors_cxx,
            &grid_v3,
            Pin::new_unchecked(prev_matchcv.as_mut().unwrap()), 
            Pin::new_unchecked(matchescv.as_mut().unwrap()),
            window_size
        );
        info!("new matches: {}", matches);
        return matches;

    }

    
}

pub fn search_by_projection_mappoints(
    frame: &mut Frame, mappoints: &HashSet<Id>, th: i32,
    check_orientation: bool, ratio: f64,
    track_in_view: &HashMap<Id, TrackedMapPointData>, track_in_view_right: &HashMap<Id, TrackedMapPointData>, 
    map: &ReadOnlyWrapper<Map>
) -> Result<i32, Box<dyn std::error::Error>> {
    // Search matches between Frame keypoints and projected MapPoints. Returns number of matches
    // Used to track the local map (Tracking)
    // int SearchByProjection(Frame &F, const std::vector<MapPoint*> &vpMapPoints, const float th=3, const bool bFarPoints = false, const float thFarPoints = 50.0f);
    let fpt = GLOBAL_PARAMS.get::<f64>(MATCHER, "far_points_threshold");
    let far_points_th = if fpt == 0.0 { INFINITY } else { fpt };
    let mut num_matches = 0;

    for mp_id in mappoints {
        let map = map.read();
        let mp = map.get_mappoint(mp_id).unwrap();
        if let Some(mp_data) = track_in_view.get(mp_id) {
            if mp_data.track_depth > far_points_th {
                continue;
            }

            // The size of the window will depend on the viewing direction
            let mut r = radius_by_viewing_cos(mp_data.view_cos);
            if th != 1 { r *= th as f64; }

            let indices = frame.get_features_in_area(
                &mp_data.proj_x,
                &mp_data.proj_y,
                r * (frame.scale_factors[mp_data.predicted_level as usize] as f64),
                mp_data.predicted_level-1,
                mp_data.predicted_level
            );

            if !indices.is_empty() {
                let best_descriptor = mp.get_best_descriptor();

                let mut best_dist = (256, 256);
                let mut best_level = (-1, -1);
                let mut best_idx: i32 = -1;

                // Get best and second matches with near keypoints
                for idx in indices {
                    if let Some((id, _)) = frame.mappoint_matches.get(&idx) {
                        if map.get_mappoint(id).unwrap().get_observations().len() > 0 {
                            continue;
                        }
                    }

                    // TODO (Stereo)
                    // if(F.Nleft == -1 && F.mvuRight[idx]>0)
                    // {
                    //     const float er = fabs(pMP->mTrackProjXR-F.mvuRight[idx]);
                    //     if(er>r*F.mvScaleFactors[nPredictedLevel])
                    //         continue;
                    // }

                    let descriptors = frame.features.descriptors.row(idx).unwrap();
                    let dist = descriptor_distance(&best_descriptor, &descriptors);

                    if dist < best_dist.0 {
                        best_dist.1 = best_dist.0;
                        best_dist.0 = dist;
                        best_level.1 = best_level.0;
                        best_level.0 = frame.features.get_octave(idx as usize);
                        best_idx = idx as i32;
                    } else if dist < best_dist.1 {
                        best_level.1 = frame.features.get_octave(idx as usize);
                        best_dist.1 = dist;
                    }
                }

                // Apply ratio to second match (only if best and second are in the same scale level)
                if best_dist.0 <= TH_HIGH {
                    if best_level.0 == best_level.1 && (best_dist.0 as f64) > (ratio * best_dist.1 as f64) {
                        continue;
                    }
                    if best_level.0 != best_level.1 || (best_dist.0 as f64) <= (ratio * best_dist.1 as f64) {
                        frame.add_mappoint(best_idx as u32, *mp_id, false);

                        // TODO (Stereo)
                        // if(F.Nleft != -1 && F.mvLeftToRightMatch[bestIdx] != -1){ //Also match with the stereo observation at right camera
                        //     F.mvpMapPoints[F.mvLeftToRightMatch[bestIdx] + F.Nleft] = pMP;
                        //     nmatches++;
                        //     right++;
                        // }

                        num_matches += 1;
                    }
                }
            }
        }

        // TODO (Stereo) Basically repeated code above with some small changes to which functions they call
        // if(F.Nleft != -1 && pMP->mbTrackInViewR){
        //     const int &nPredictedLevel = pMP->mnTrackScaleLevelR;
        //     if(nPredictedLevel != -1){
        //         float r = RadiusByViewingCos(pMP->mTrackViewCosR);

        //         const vector<size_t> vIndices =
        //                 F.GetFeaturesInArea(pMP->mTrackProjXR,pMP->mTrackProjYR,r*F.mvScaleFactors[nPredictedLevel],nPredictedLevel-1,nPredictedLevel,true);

        //         if(vIndices.empty())
        //             continue;

        //         const cv::Mat MPdescriptor = pMP->GetDescriptor();

        //         int bestDist=256;
        //         int bestLevel= -1;
        //         int bestDist2=256;
        //         int bestLevel2 = -1;
        //         int bestIdx =-1 ;

        //         // Get best and second matches with near keypoints
        //         for(vector<size_t>::const_iterator vit=vIndices.begin(), vend=vIndices.end(); vit!=vend; vit++)
        //         {
        //             const size_t idx = *vit;

        //             if(F.mvpMapPoints[idx + F.Nleft])
        //                 if(F.mvpMapPoints[idx + F.Nleft]->Observations()>0)
        //                     continue;


        //             const cv::Mat &d = F.mDescriptors.row(idx + F.Nleft);

        //             const int dist = DescriptorDistance(MPdescriptor,d);

        //             if(dist<bestDist)
        //             {
        //                 bestDist2=bestDist;
        //                 bestDist=dist;
        //                 bestLevel2 = bestLevel;
        //                 bestLevel = F.mvKeysRight[idx].octave;
        //                 bestIdx=idx;
        //             }
        //             else if(dist<bestDist2)
        //             {
        //                 bestLevel2 = F.mvKeysRight[idx].octave;
        //                 bestDist2=dist;
        //             }
        //         }

        //         // Apply ratio to second match (only if best and second are in the same scale level)
        //         if(bestDist<=TH_HIGH)
        //         {
        //             if(bestLevel==bestLevel2 && bestDist>mfNNratio*bestDist2)
        //                 continue;

        //             if(F.Nleft != -1 && F.mvRightToLeftMatch[bestIdx] != -1){ //Also match with the stereo observation at right camera
        //                 F.mvpMapPoints[F.mvRightToLeftMatch[bestIdx]] = pMP;
        //                 nmatches++;
        //                 left++;
        //             }


        //             F.mvpMapPoints[bestIdx + F.Nleft]=pMP;
        //             nmatches++;
        //             right++;
        //         }
        //     }
        // }
    }

    return Ok(num_matches);
}
<<<<<<< HEAD

pub fn search_by_projection_frame (
=======
// Project MapPoints tracked in last frame into the current frame and search matches.
// Used to track from previous frame (Tracking)
pub fn search_by_projection_with_threshold (
>>>>>>> 34b03e15
    current_frame: &mut Frame, last_frame: &Frame, th: i32,
    should_check_orientation: bool, ratio: f64,
    track_in_view: &HashMap<Id, TrackedMapPointData>, track_in_view_right: &HashMap<Id, TrackedMapPointData>,
    map: &ReadOnlyWrapper<Map>, sensor: Sensor
) -> Result<i32, Box<dyn std::error::Error>> {
    // int ORBmatcher::SearchByProjection(Frame &CurrentFrame, const Frame &LastFrame, const float th, const bool bMono)
    // Project MapPoints tracked in last frame into the current frame and search matches.
    // Used to track from previous frame (Tracking)
    // TODO (Stereo): This function should work for stereo as well as RGBD as long as get_all_keypoints() returns
    // a concatenated list of left keypoints and right keypoints (there is a to do for this in features.rs). BUT
    // double check that the descriptors works correctly. Instead of splitting descriptors into discriptors_left and right,
    // I have all of them in one long vec. I THINK this should be fine, but double check.
    let mut num_matches = 0;
    let mut kf_match_edits: HashMap<i32, Option<Id>> = HashMap::new();

    let factor = 1.0 / (HISTO_LENGTH as f32);
    let mut rot_hist = construct_rotation_histogram();

    // Note: this code copied from ORBSLAM2, not ORBSLAM3
    // ORBSLAM2 : https://github.com/raulmur/ORB_SLAM2/blob/master/src/ORBmatcher.cc#L1328
    // ORBSLAM3 : https://github.com/UZ-SLAMLab/ORB_SLAM3/blob/master/src/ORBmatcher.cc#L1676
    // I think it is doing the same thing, just that orbslam3 uses Sophus SE3 objects
    // and ORBSLAM2 uses matrices
    // But, copying the matrices is more straightforward than figuring out what Sophus::SE3
    // is doing, especially around the matrix multiplications
    let rcw = current_frame.pose.unwrap().get_rotation();
    let tcw = current_frame.pose.unwrap().get_translation();
    let twc = -rcw.transpose() * (*tcw);

    let rlw = last_frame.pose.unwrap().get_rotation();
    let tlw = current_frame.pose.unwrap().get_translation();
    let tlc = (*rlw) * twc + (*tlw);

    let forward = tlc[2] > current_frame.stereo_baseline && !sensor.is_mono();
    let backward = -tlc[2] > current_frame.stereo_baseline && !sensor.is_mono();

    for idx1 in 0..last_frame.features.get_all_keypoints().len() {
        if last_frame.mappoint_matches.contains_key(&(idx1 as u32)) && !last_frame.is_mp_outlier(&(idx1 as u32)) {
            // Project
            let map = map.read();
            let mp_id = &last_frame.mappoint_matches.get(&(idx1 as u32)).unwrap().0;
            let mappoint = map.get_mappoint(mp_id).unwrap();
            let x_3d_w = mappoint.position;
            let x_3d_c = (*rcw) * (*x_3d_w) + (*tcw);

            let xc = x_3d_c[0];
            let yc = x_3d_c[1];
            let invzc = 1.0 / x_3d_c[2];
            if invzc < 0.0 { continue; }

            let u = CAMERA.get_fx() * xc * invzc + CAMERA.get_cx();
            let v = CAMERA.get_fy() * yc * invzc + CAMERA.get_cy();
            if !current_frame.features.image_bounds.check_bounds(u, v) {
                continue;
            }

            let last_octave = last_frame.features.get_octave(idx1 as usize);

            // Search in a window. Size depends on scale
            let radius = ((th as f32) * current_frame.scale_factors[last_octave as usize]) as f64;

            let indices_2 =
                if forward {
                    current_frame.get_features_in_area(&u,&v, radius, last_octave, -1)
                } else if backward {
                    current_frame.get_features_in_area(&u,&v, radius, 0, last_octave)
                } else {
                    current_frame.get_features_in_area(&u,&v, radius, last_octave-1, last_octave+1)
                };
            if indices_2.is_empty() {
                continue;
            }

            let best_descriptor = mappoint.get_best_descriptor();
            let mut best_dist = 256;
            let mut best_idx: i32 = -1;

            for idx2 in indices_2 {
                if let Some((id, _)) = current_frame.mappoint_matches.get(&idx2) {
                    if map.get_mappoint(id).unwrap().get_observations().len() > 0 {
                        continue;
                    }
                }

                // TODO (need?): Not sure what this is doing
                // Nleft == -1 if the left camera has no extracted keypoints which would happen in the
                // non-stereo case. But mvuRight is > 0 ONLY in the stereo case! So is this ever true?
                // if(CurrentFrame.Nleft == -1 && CurrentFrame.mvuRight[i2]>0)
                // {
                //     const float ur = uv(0) - CurrentFrame.mbf*invzc;
                //     const float er = fabs(ur - CurrentFrame.mvuRight[i2]);
                //     if(er>radius)
                //         continue;
                // }

                let descriptor = current_frame.features.descriptors.row(idx2)?;
                let dist = descriptor_distance(best_descriptor, &descriptor);
                if dist < best_dist {
                    best_dist = dist;
                    best_idx = idx2 as i32;
                }
            }

            if best_dist <= TH_HIGH {
                current_frame.add_mappoint(best_idx as u32, *mp_id, false);

                if should_check_orientation {
                    check_orientation_1(
                        &last_frame.features.get_keypoint(idx1 as usize),
                        &current_frame.features.get_keypoint(best_idx as usize),
                        &mut rot_hist, factor, best_idx
                    );
                }
                num_matches += 1;
            }
        }
    }

    // Apply rotation consistency
    if should_check_orientation {
        check_orientation_2(&rot_hist, &mut kf_match_edits, &mut num_matches)
    };

    return Ok(num_matches);
} 

pub fn search_by_projection_kf() {
    // Project MapPoints seen in KeyFrame into the Frame and search matches.
    // Used in relocalisation (Tracking)
    // int SearchByProjection(Frame &CurrentFrame, KeyFrame* pKF, const std::set<MapPoint*> &sAlreadyFound, const float th, const int ORBdist);
}

pub fn search_by_projection_similarity() {
    // Project MapPoints using a Similarity Transformation and search matches.
    // Used in loop detection (Loop Closing)
    // int SearchByProjection(KeyFrame* pKF, Sophus::Sim3<float> &Scw, const std::vector<MapPoint*> &vpPoints, std::vector<MapPoint*> &vpMatched, int th, float ratioHamming=1.0);
}

pub fn search_by_projection_full() {
    // Project MapPoints using a Similarity Transformation and search matches.
    // Used in Place Recognition (Loop Closing and Merging)
    // int SearchByProjection(KeyFrame* pKF, Sophus::Sim3<float> &Scw, const std::vector<MapPoint*> &vpPoints, const std::vector<KeyFrame*> &vpPointsKFs, std::vector<MapPoint*> &vpMatched, std::vector<KeyFrame*> &vpMatchedKF, int th, float ratioHamming=1.0);
}


pub fn search_by_bow_frame(
    kf : &KeyFrame<FullKeyFrame>, frame : &Frame, should_check_orientation: bool, 
    ratio: f64, map: &ReadOnlyWrapper<Map>
) -> Result<(i32, HashMap<i32, Option<Id>>), Box<dyn std::error::Error>> {
    // int SearchByBoW(KeyFrame *pKF, Frame &F, std::vector<MapPoint*> &vpMapPointMatches);
    let mut num_matches = 0;
    let mut kf_match_edits: HashMap<i32, Option<Id>> = HashMap::new();

    let factor = 1.0 / (HISTO_LENGTH as f32);
    let mut rot_hist = construct_rotation_histogram();

    fn update_bests(
        dist: i32, index: i32, best_dist: &mut (i32,i32),
        best_index: &mut i32, no_left: bool
    ) {
        if dist < best_dist.0 && no_left {
            best_dist.1 = best_dist.0;
            best_dist.0 = dist;
            *best_index = index;
        } else if dist < best_dist.1 && no_left {
            best_dist.1 = dist;
        }
    }

    for node_id_kf in kf.bow.get_feat_vec_nodes() {
        for node_id_frame in frame.bow.get_feat_vec_nodes() {
            if node_id_kf == node_id_frame {
                let indices_kf = kf.bow.get_feat_from_node(node_id_kf);
                let indices_f = frame.bow.get_feat_from_node(node_id_frame);

                for index_kf in indices_kf {
                    let mut best_dist_left = (256, 256);
                    let mut best_index_left = -1;

                    let mut best_dist_right = (256, 256);
                    let mut best_index_right = -1;

                    let descriptors_kf = kf.features.descriptors.row(index_kf)?;

                    for index_f in &indices_f {
                        if map.read().get_mappoint(&kf.get_mappoint(&index_f)).is_some() {
                            continue;
                        }
                        let descriptors_f = frame.features.descriptors.row(*index_f)?;

                        let dist = descriptor_distance(&descriptors_kf, &descriptors_f);
                        let no_left = frame.features.has_left_kp().map_or(true, |n_left| *index_f < n_left);
                        update_bests(
                            dist, *index_f as i32,
                            &mut best_dist_left, &mut best_index_left,
                            no_left
                        );
                        update_bests(
                            dist, *index_f as i32,
                            &mut best_dist_right, &mut best_index_right,
                            no_left
                        );
                    }

                    if best_dist_left.0 <= TH_LOW {
                        let map = map.read();
                        let mp_id = &kf.get_mappoint(&index_kf);

                        if (best_dist_left.0 as f64) < ratio * (best_dist_left.1 as f64) {
                            kf_match_edits.insert(best_index_left, Some(*mp_id));

                            if should_check_orientation {
                                check_orientation_1(
                                    &kf.features.get_keypoint(index_kf as usize),
                                    &frame.features.get_keypoint(best_index_left as usize),
                                    &mut rot_hist, factor, best_index_left
                                );
                            };
                            num_matches += 1;
                        }
                        if (best_dist_right.0 as f64) < ratio * (best_dist_right.1 as f64) {
                            kf_match_edits.insert(best_index_right, Some(*mp_id));

                            if should_check_orientation {
                                check_orientation_1(
                                    &kf.features.get_keypoint(index_kf as usize),
                                    &frame.features.get_keypoint(best_index_left as usize),
                                    &mut rot_hist, factor, best_index_left
                                );
                            };
                            num_matches += 1;
                        }
                    }
                }
            }
        }
    }

    if should_check_orientation {
        check_orientation_2(&rot_hist, &mut kf_match_edits, &mut num_matches)
    };

    return Ok((num_matches, kf_match_edits));
}

pub fn search_by_bow_kf(
    kf_1 : &KeyFrame<FullKeyFrame>, kf_2 : &KeyFrame<FullKeyFrame>, should_check_orientation: bool, 
    ratio: f64, map: &ReadOnlyWrapper<Map>
) -> Result<(i32, HashMap<i32, Option<Id>>), Box<dyn std::error::Error>> {
    // int SearchByBoW(KeyFrame *pKF1, KeyFrame* pKF2, std::vector<MapPoint*> &vpMatches12);
    // Sofiya: THis is EXTREMELY similar to the other search_by_bow, the only difference is
    // this does not check left and right matches and sets the mappoint in kf_match_edits
    // a little differently. Can we combine?
    let mut num_matches = 0;
    let mut kf_match_edits: HashMap<i32, Option<Id>> = HashMap::new();

    let factor = 1.0 / (HISTO_LENGTH as f32);
    let mut rot_hist = construct_rotation_histogram();

    for node_id_kf_1 in kf_1.bow.get_feat_vec_nodes() {
        for node_id_kf_2 in kf_2.bow.get_feat_vec_nodes() {
            if node_id_kf_1 != node_id_kf_2 {
                continue;
            }
            let indices_kf_1 = kf_1.bow.get_feat_from_node(node_id_kf_1);
            let indices_kf_2 = kf_2.bow.get_feat_from_node(node_id_kf_2);

            for index_kf_1 in indices_kf_1 {
                let mut best_dist = (256, 256);
                let mut best_index = -1;
                let descriptors_kf_1 = kf_1.features.descriptors.row(index_kf_1)?;

                for index_kf_2 in &indices_kf_2 {
                    if kf_2.features.has_left_kp().map_or(false, |n_left| index_kf_2 > &n_left) {
                        continue;
                    }

                    if kf_2.has_mappoint(&index_kf_2) {
                        continue;
                    }

                    let descriptors_kf_2 = kf_2.features.descriptors.row(*index_kf_2)?;
                    let dist = descriptor_distance(&descriptors_kf_1, &descriptors_kf_2);
                    if dist < best_dist.0 {
                        best_dist.1 = best_dist.0;
                        best_dist.0 = dist;
                        best_index = *index_kf_2 as i32;
                    } else if dist < best_dist.1 {
                        best_dist.1 = dist;
                    }
                }

                if best_dist.0 <= TH_LOW {
                    let mp_id = &kf_2.get_mappoint(&(best_index as u32));

                    if (best_dist.0 as f64) < ratio * (best_dist.1 as f64) {
                        kf_match_edits.insert(index_kf_1 as i32, Some(*mp_id)); // for Kf_1

                        if should_check_orientation {
                            check_orientation_1(
                                &kf_1.features.get_keypoint(index_kf_1 as usize),
                                &kf_2.features.get_keypoint(best_index as usize),
                                &mut rot_hist, factor, best_index
                            );
                        }
                        num_matches += 1;
                    }
                }
            }
        }
    }

    if should_check_orientation {
        check_orientation_2(&rot_hist, &mut kf_match_edits, &mut num_matches)
    };

    return Ok((num_matches, kf_match_edits));
}

pub fn descriptor_distance(a : &Mat, b: &Mat) -> i32 {
    return opencv::core::norm2(
        a, b, opencv::core::NormTypes::NORM_HAMMING as i32, &Mat::default()
    ).unwrap() as i32;
}

fn check_orientation_1(
    keypoint_1: &KeyPoint, keypoint_2: &KeyPoint,
    rot_hist: &mut Vec<Vec<i32>>, factor: f32,
    best_index: i32
) {
    let mut rot = keypoint_1.angle - keypoint_2.angle;
    if rot < 0.0 {
        rot += 360.0;
    }
    let mut bin = (rot * factor).round() as i32;
    if bin == HISTO_LENGTH {
        bin = 0;
    }
    assert!(bin >= 0 && bin < HISTO_LENGTH );
    rot_hist[bin as usize].push(best_index);
}

fn check_orientation_2(rot_hist: &Vec<Vec<i32>>, kf_match_edits: &mut HashMap<i32, Option<Id>>, num_matches: &mut i32) {
    let (ind_1, ind_2, ind_3) = compute_three_maxima(&rot_hist,HISTO_LENGTH);
    for i in 0..HISTO_LENGTH {
        if i == ind_1 || i == ind_2 || i == ind_3 {
            continue;
        }
        for j in 0..rot_hist[i as usize].len() {
            kf_match_edits.insert(rot_hist[i as usize][j], None);
            *num_matches -= 1 ;
        }
    }
}

fn radius_by_viewing_cos(view_cos: f64) -> f64 {
    return match view_cos > 0.998 {
        true => 2.5,
        false => 4.0
    };
}

fn construct_rotation_histogram() -> Vec<Vec<i32>> {
    // Rotation Histogram (to check rotation consistency)
    let mut rot_hist: Vec<Vec<i32>> = Vec::new();
    for _ in 0..HISTO_LENGTH {
        rot_hist.push(Vec::new());
    }
    rot_hist
}

fn compute_three_maxima(histo : &Vec<Vec<i32>> , L: i32) -> (i32, i32, i32) {
    let (mut max_1, mut max_2, mut max_3) = (0, 0, 0);
    let (mut ind_1, mut ind_2, mut ind_3) = (-1, -1, -1);

    for i in 0..L {
        let s = histo[i as usize].len() as i32;
        if s > max_1 {
            max_3=max_2;
            max_2=max_1;
            max_1=s;
            ind_3=ind_2;
            ind_2=ind_1;
            ind_1=i;
        } else if s > max_2  {
            max_3=max_2;
            max_2=s;
            ind_3=ind_2;
            ind_2=i;
        } else if s > max_3  {
            max_3=s;
            ind_3=i;
        }
    }

    if max_2 < (0.1 * (max_1 as f64)) as i32 {
        ind_2=-1;
        ind_3=-1;
    }
    else if max_3< ((0.1*(max_1 as f64)) as i32) {
        ind_3=-1;
    }
    (ind_1, ind_2, ind_3)
}<|MERGE_RESOLUTION|>--- conflicted
+++ resolved
@@ -1,17 +1,12 @@
 use std::collections::{HashMap, HashSet};
 use std::f64::INFINITY;
-<<<<<<< HEAD
 use dvcore::config::{GLOBAL_PARAMS, Sensor};
 use opencv::core::{Point2f, KeyPoint};
-=======
 use std::convert::{TryInto, TryFrom};
 use std::pin::Pin;
 use cxx::CxxVector;
-use dvcore::config::{GLOBAL_PARAMS, Sensor, FrameSensor};
 use log::info;
-use opencv::core::{Point2f, KeyPoint, CV_8U};
 use opencv::features2d::BFMatcher;
->>>>>>> 34b03e15
 use opencv::prelude::*;
 use crate::actors::tracking_backend::TrackedMapPointData;
 use opencv::types::{VectorOfKeyPoint, VectorOfDMatch};
@@ -23,6 +18,7 @@
 };
 
 use super::camera::CAMERA;
+
 
 const  TH_HIGH: i32= 100;
 const  TH_LOW: i32 = 50;
@@ -359,14 +355,8 @@
 
     return Ok(num_matches);
 }
-<<<<<<< HEAD
 
 pub fn search_by_projection_frame (
-=======
-// Project MapPoints tracked in last frame into the current frame and search matches.
-// Used to track from previous frame (Tracking)
-pub fn search_by_projection_with_threshold (
->>>>>>> 34b03e15
     current_frame: &mut Frame, last_frame: &Frame, th: i32,
     should_check_orientation: bool, ratio: f64,
     track_in_view: &HashMap<Id, TrackedMapPointData>, track_in_view_right: &HashMap<Id, TrackedMapPointData>,
