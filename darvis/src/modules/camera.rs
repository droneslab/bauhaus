--- conflicted
+++ resolved
@@ -1,22 +1,11 @@
-<<<<<<< HEAD
 use cxx::{CxxVector,UniquePtr};
-use opencv::{types::VectorOfPoint3f, prelude::{Mat, MatTrait, Boxed, MatTraitConst}, core::{CV_32F, Scalar, CV_64F}};
+use log::info;
 use std::{collections::HashMap, sync::Mutex};
-use dvcore::{config::*, matrix::{DVMatrix3, DVMatrix, DVVectorOfPoint3f, DVVector3}};
-use crate::{
-    dvmap::{pose::Pose, map::Id},
-    matrix::DVVectorOfKeyPoint, registered_modules::MOD_CAMERA
-=======
-use cxx::CxxVector;
-use log::info;
 use opencv::{types::VectorOfPoint3f, prelude::{Mat, MatTrait, Boxed, MatTraitConst}, core::{CV_32F, Scalar, Point3f, CV_64F}};
-use std::collections::HashMap;
 use dvcore::{config::*, matrix::{DVMatrix3, DVMatrix, DVVectorOfPoint3f, DVVector3}};
 use crate::{
     dvmap::{pose::{Pose, Rotation}, map::Id},
-    modules::{twoviewreconstruction::TwoViewReconstruction},
-    matrix::DVVectorOfKeyPoint, registered_modules::CAMERA
->>>>>>> 34b03e15
+    matrix::DVVectorOfKeyPoint, registered_modules::MOD_CAMERA
 };
 use dvos3binding::ffi::TwoViewReconstruction;
 
@@ -119,27 +108,6 @@
         v_p3_d: &mut DVVectorOfPoint3f,
         triangulated: &mut Vec<bool>
     ) -> bool {
-<<<<<<< HEAD
-        todo!("Fix calling bindings");
-        // unsafe {
-        //     let kps_1_cv = (**v_keys1).into_raw() as *const CxxVector<dvos3binding::ffi::DVKeyPoint>;
-        //     let kps_2_cv = (**v_keys2).into_raw() as *const CxxVector<dvos3binding::ffi::DVKeyPoint>;
-
-        //     let matches_cv = matches.into_raw() as *const CxxVector<i32>;
-        //     let mut pose = dvos3binding::ffi::Pose{pose : [[0.0;4];4]};
-        //     let mut vP3D  = dvos3binding::ffi::VectorOfDVPoint3f{vec:Vec::new() };
-        //     let mut vbTriangulated  = dvos3binding::ffi::VectorOfDVBool{ vec:Vec::new() };
-
-        //     tvr.pin_mut().Reconstruct_1(
-        //         &*kps_1_cv,
-        //         &*kps_2_cv,
-        //         &*matches_new, 
-        //         &mut pose,
-        //         &mut vP3D,
-        //         &mut vbTriangulated
-        //     )
-        // }
-=======
 
         let mut tvr = dvos3binding::ffi::new_two_view_reconstruction(
             self.get_fx() as f32,
@@ -210,7 +178,6 @@
             
             reconstructed 
         }
->>>>>>> 34b03e15
     }
 
     pub fn unproject_eig() -> DVVector3<f32> {
