use na::Vector3;
use serde::{Deserialize, Serialize};
extern crate nalgebra as na;
use crate::{
    map::map::Id,
};

#[derive(Debug, Clone, Serialize, Deserialize)]
pub struct MapPoint {
    id: Id,
    first_keyframe_id: Id,
    pub mbTrackInView: bool,

    pub position: Vector3<f64>,
    ref_keyframe: u64,
    seen_by_keyframes: Vec<Id>,
    depth_threshold: f64,
<<<<<<< HEAD
    pub last_frame_seen: Id,
=======
    pub mbTrackInView: bool,
    pub mnLastFrameSeen: Id,
    pub mnFound: i32,
}
>>>>>>> 5cc938ff

    pub num_observations: i32
}


impl MapPoint {
    pub fn new(id: i32, first_keyframe_id: i32, pos: &Vector3<f64>, ref_keyframe: u64) -> Self {
        Self {
            id: id,
            first_keyframe_id: first_keyframe_id,
            position: pos.clone(),
            ref_keyframe: ref_keyframe,
            seen_by_keyframes: Vec::new(),
            depth_threshold: 0.0,
            mbTrackInView: false,
<<<<<<< HEAD
            last_frame_seen: first_keyframe_id,
            num_observations: 0
=======
            mnLastFrameSeen: first_keyframe_id,
            mnFound: 1,
>>>>>>> 5cc938ff
        }
        // SetWorldPos(Pos);

        // mNormalVector.setZero();

        // mbTrackInViewR = false;
        // mbTrackInView = false;

        // // MapPoints can be created from Tracking and Local Mapping. This mutex avoid conflicts with id.
        // unique_lock<mutex> lock(mpMap->mMutexPointCreation);
        // mnId=nNextId++;        
    }

    // void MapPoint::SetWorldPos(const Eigen::Vector3f &Pos) {
    //     unique_lock<mutex> lock2(mGlobalMutex);
    //     unique_lock<mutex> lock(mMutexPos);
    //     mWorldPos = Pos;
    // }
    pub fn set_world_pos(&mut self, pos : &Vector3<f64>)  {
        //unique_lock<mutex> lock2(mGlobalMutex);
        //unique_lock<mutex> lock(mMutexPos);
        self.position = pos.clone();
    }
    
    // Eigen::Vector3f MapPoint::GetWorldPos() {
    //     unique_lock<mutex> lock(mMutexPos);
    //     return mWorldPos;
    // }
    pub fn get_world_pos(&self) -> &Vector3<f64> {
        &self.position
    }

    pub fn observations(&self) -> u32 {
        todo!("Add Observation field");
    }

}<|MERGE_RESOLUTION|>--- conflicted
+++ resolved
@@ -15,15 +15,9 @@
     ref_keyframe: u64,
     seen_by_keyframes: Vec<Id>,
     depth_threshold: f64,
-<<<<<<< HEAD
     pub last_frame_seen: Id,
-=======
     pub mbTrackInView: bool,
-    pub mnLastFrameSeen: Id,
     pub mnFound: i32,
-}
->>>>>>> 5cc938ff
-
     pub num_observations: i32
 }
 
@@ -38,13 +32,9 @@
             seen_by_keyframes: Vec::new(),
             depth_threshold: 0.0,
             mbTrackInView: false,
-<<<<<<< HEAD
             last_frame_seen: first_keyframe_id,
             num_observations: 0
-=======
-            mnLastFrameSeen: first_keyframe_id,
             mnFound: 1,
->>>>>>> 5cc938ff
         }
         // SetWorldPos(Pos);
 
