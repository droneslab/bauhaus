use axiom::prelude::*;
use nalgebra::Vector3;
use serde::{Serialize, Deserialize};
use crate::{
    lockwrap::ReadWriteWrapper,
    map::{
        keyframe::KeyFrame, map::Map, map::Id, pose::Pose
    }
};

pub static MAP_ACTOR: &str = "MAP_ACTOR"; 

pub struct MapActor {
    map: ReadWriteWrapper<Map>
}
impl MapActor {
    pub fn spawn(map: ReadWriteWrapper<Map>) -> Aid {
        let mapactor = MapActor { map: map };
        let system = ActorSystem::create(ActorSystemConfig::default());  
        let aid = system.spawn().name("MAPACTOR").with(mapactor, MapActor::handle).unwrap();
        aid.clone()
    }

    async fn handle(self, _context: Context, message: Message) -> ActorResult<Self> {
        if let Some(_msg) = message.content_as::<MapWriteMsg>() {
            println!("received map edit msg");
            let mut write_lock = self.map.write();

            match _msg.target{
                MapEditTarget::MapPoint__Discard { id } => {
                    write_lock.discard_mappoint(&id);
                },
<<<<<<< HEAD
                MapEditTarget::Frame__DeleteMapPointMatch { frame_id, mp_id, is_outlier } => {
                    // TODO Sofiya ... move out of actor, probably safe to do in tracking
                    // delete mappoint in frame's mappoint list
                    // if is_outlier is true, should also delete the mappoint in mappoint_outliers
                    // set mappoint's last_frame_seen to the frame ID

=======
                MapEditTarget::MapPoint_IncreaseFound { id, n } => {
                    let mut write_lock = self.map.write();
                    write_lock.increase_found(&id, n);
>>>>>>> 4cfd45f8
                },
                _ => {
                    println!("Invalid Message type:");
                },
            }

        }

        Ok(Status::done(self))
    }
}

/// *** Message to send map actor an edit request *** ///
#[derive(Debug, Serialize, Deserialize)]
#[allow(non_camel_case_types)]
enum MapEditTarget {
    KeyFrame__New(),
    Map__ResetActive(),
    Frame__Pose{frame_id: Id, pose: Pose},
    Frame__DeleteMapPointMatch{frame_id: Id, mp_id: Id, is_outlier: bool},
    MapPoint__Position{ id: u64, pos: Vector3<f32> },
    MapPoint__Discard{id: Id},
<<<<<<< HEAD
=======
    MapPoint_IncreaseFound{id : Id, n : i32},
    // MapPoint__KeyFrameRef(Vec<KeyFrame>),
    // MapPoint__KeyFrameList(Vec<KeyFrame>),
    // test(i32)
    // State(State)
>>>>>>> 4cfd45f8
}
#[derive(Debug, Serialize, Deserialize)]
pub struct MapWriteMsg {
    target: MapEditTarget,
}
impl MapWriteMsg {
    pub fn new_keyframe(_kf_id: u64, _kf: Box<KeyFrame>) -> Self {
        Self {
            target: MapEditTarget::KeyFrame__New(),
        }
    }

    pub fn reset_active_map() -> Self {
        Self {
            target: MapEditTarget::Map__ResetActive(),
        }
    }

    pub fn update_mappoint_position(kf_id: u64, pos : &Vector3<f32>) -> Self {
        Self {
            target: MapEditTarget::MapPoint__Position {id :kf_id, pos: pos.clone()},
        }
    }

    pub fn discard_mappoint(mp_id: &Id) -> Self {
        Self {
            target: MapEditTarget::MapPoint__Discard {id : mp_id.clone()},
        }
    }

<<<<<<< HEAD
    pub fn set_pose(frame_id: Id, pose: Pose) -> Self {
        Self {
            target: MapEditTarget::Frame__Pose{frame_id: frame_id, pose: pose}
        }
    }

    pub fn delete_mappoint_match(frame_id: Id, mappoint_id: Id, is_outlier: bool) -> Self {
        Self {
            target: MapEditTarget::Frame__DeleteMapPointMatch{
                frame_id: frame_id, mp_id: mappoint_id, is_outlier: is_outlier
            }
        }
    }

=======
    pub fn increase_found(mp_id: &Id, n : i32) -> Self
    {
        Self {
            target: MapEditTarget::MapPoint_IncreaseFound {id : mp_id.clone(), n : n},
        }
    }
>>>>>>> 4cfd45f8
    // pub fn delete_keyframe(kf_id: u64) -> Self {
    //     Self {
    //         target: MapEditTarget::KeyFrame_Delete(),
    //         id: kf_id
    //     }
    // }

    // pub fn update_keyframe_pose(kf_id: u64, pose: Pose) -> Self {
    //     Self {
    //         target: MapEditTarget::KeyFrame_Pose(pose),
    //         id: kf_id
    //     }
    // }
}<|MERGE_RESOLUTION|>--- conflicted
+++ resolved
@@ -30,18 +30,15 @@
                 MapEditTarget::MapPoint__Discard { id } => {
                     write_lock.discard_mappoint(&id);
                 },
-<<<<<<< HEAD
                 MapEditTarget::Frame__DeleteMapPointMatch { frame_id, mp_id, is_outlier } => {
                     // TODO Sofiya ... move out of actor, probably safe to do in tracking
                     // delete mappoint in frame's mappoint list
                     // if is_outlier is true, should also delete the mappoint in mappoint_outliers
                     // set mappoint's last_frame_seen to the frame ID
 
-=======
                 MapEditTarget::MapPoint_IncreaseFound { id, n } => {
                     let mut write_lock = self.map.write();
                     write_lock.increase_found(&id, n);
->>>>>>> 4cfd45f8
                 },
                 _ => {
                     println!("Invalid Message type:");
@@ -64,14 +61,11 @@
     Frame__DeleteMapPointMatch{frame_id: Id, mp_id: Id, is_outlier: bool},
     MapPoint__Position{ id: u64, pos: Vector3<f32> },
     MapPoint__Discard{id: Id},
-<<<<<<< HEAD
-=======
     MapPoint_IncreaseFound{id : Id, n : i32},
     // MapPoint__KeyFrameRef(Vec<KeyFrame>),
     // MapPoint__KeyFrameList(Vec<KeyFrame>),
     // test(i32)
     // State(State)
->>>>>>> 4cfd45f8
 }
 #[derive(Debug, Serialize, Deserialize)]
 pub struct MapWriteMsg {
@@ -102,7 +96,6 @@
         }
     }
 
-<<<<<<< HEAD
     pub fn set_pose(frame_id: Id, pose: Pose) -> Self {
         Self {
             target: MapEditTarget::Frame__Pose{frame_id: frame_id, pose: pose}
@@ -117,14 +110,12 @@
         }
     }
 
-=======
     pub fn increase_found(mp_id: &Id, n : i32) -> Self
     {
         Self {
             target: MapEditTarget::MapPoint_IncreaseFound {id : mp_id.clone(), n : n},
         }
     }
->>>>>>> 4cfd45f8
     // pub fn delete_keyframe(kf_id: u64) -> Self {
     //     Self {
     //         target: MapEditTarget::KeyFrame_Delete(),
