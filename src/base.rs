--- conflicted
+++ resolved
@@ -1,11 +1,7 @@
 extern crate nalgebra as na;
 use na::*;
 use std::sync::Arc;
-<<<<<<< HEAD
-use std::collections::HashMap;
-=======
 use serde::{Deserialize, Serialize};
->>>>>>> 4b91317b
 
 #[derive(Debug, Serialize, Deserialize)]
 pub struct Pose {
