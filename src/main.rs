--- conflicted
+++ resolved
@@ -18,10 +18,7 @@
 mod base;
 mod orb;
 mod align;
-<<<<<<< HEAD
-=======
 mod utils;
->>>>>>> c65ac09d
 
 fn main() {
 
@@ -60,22 +57,6 @@
 
     /***********************************************************************************************/
 
-<<<<<<< HEAD
-    let socket_addr1 = SocketAddr::from(([127, 0, 0, 1], 7717));
-    let system1 = ActorSystem::create(ActorSystemConfig::default().thread_pool_size(2));
-    let cluster_mgr1 = TcpClusterMgr::create(&system1, socket_addr1);
-
-    let socket_addr2 = SocketAddr::from(([127, 0, 0, 1], 7727));
-    let system2 = ActorSystem::create(ActorSystemConfig::default().thread_pool_size(2));
-    let _cluster_mgr2 = TcpClusterMgr::create(&system2, socket_addr2);
-
-    cluster_mgr1
-        .connect(socket_addr2, Duration::from_millis(1000000000))
-        .unwrap();
-
-    // The actor will trigger shutdown, we just wait for it
-    // system.await_shutdown(None);
-=======
     // let socket_addr1 = SocketAddr::from(([127, 0, 0, 1], 7717));
     // let system1 = ActorSystem::create(ActorSystemConfig::default().thread_pool_size(2));
     // let cluster_mgr1 = TcpClusterMgr::create(&system1, socket_addr1);
@@ -90,5 +71,4 @@
 
     // The actor will trigger shutdown, we just wait for it
     system.await_shutdown(None);
->>>>>>> c65ac09d
 }