use std::env;
use glob::glob;
use axiom::prelude::*;
use axiom::cluster::*;

// use std::collections::HashMap;
// use std::io::prelude::*;
// use std::io::{BufReader, BufWriter};
use std::net::{SocketAddr};
// use std::sync::atomic::{AtomicBool, Ordering};
// use std::sync::{Arc, RwLock};
// use std::sync::{Condvar, Mutex};
// use std::thread;
// use std::thread::JoinHandle;
use std::time::Duration;
use log::LevelFilter;

mod base;
mod orb;
mod align;

fn main() {

    env_logger::builder() 
        .filter_level(LevelFilter::Info)
        .try_init()
        .unwrap();

    let args: Vec<String> = env::args().collect();
    let img_dir = args[1].to_owned();
    let mut glob_str = img_dir.to_owned();
    glob_str.push_str("/*.png");

    let mut img_paths = Vec::new();

    for entry in glob(&glob_str).expect("Failed to read glob pattern") {
        match entry {
            Ok(path) => match path.to_str() {
                Some(path_str) => img_paths.push(path_str.to_owned()),
                None => println!("Invalid path found!"),
            },
            Err(e) => println!("{:?}", e),
        }
    }

    // First we initialize the actor system using the default config
<<<<<<< HEAD
    let config = ActorSystemConfig::default();
    let system = ActorSystem::create(config);

    // Spawn actors
    let feat_aid = system.spawn().name("orb_extract").with((), orb::orb_extract).unwrap();
    let align_aid = system.spawn().name("alignment").with((), align::align).unwrap();

    // Send images
    feat_aid.send_new(orb::OrbMsg::new(img_paths)).unwrap();

    /***********************************************************************************************/

    let socket_addr1 = SocketAddr::from(([127, 0, 0, 1], 7717));
    let system1 = ActorSystem::create(ActorSystemConfig::default().thread_pool_size(2));
    let cluster_mgr1 = TcpClusterMgr::create(&system1, socket_addr1);

    let socket_addr2 = SocketAddr::from(([127, 0, 0, 1], 7727));
    let system2 = ActorSystem::create(ActorSystemConfig::default().thread_pool_size(2));
    let _cluster_mgr2 = TcpClusterMgr::create(&system2, socket_addr2);

    cluster_mgr1
        .connect(socket_addr2, Duration::from_millis(1000000000))
=======
    // let config = ActorSystemConfig::default();
    // let system = ActorSystem::create(config);

    // // Spawn actors
    // let feat_aid = system.spawn().name("orb_extract").with((), orb::orb_extract).unwrap();
    // let align_aid = system.spawn().name("alignment").with((), align::align).unwrap();

    // // Send images
    // feat_aid.send_new(orb::OrbMsg::new(img_paths)).unwrap();

    /***********************************************************************************************/

    let socket_addr1 = SocketAddr::from(([127, 0, 0, 1], 7717));
    let system1 = ActorSystem::create(ActorSystemConfig::default().thread_pool_size(2));
    let cluster_mgr1 = TcpClusterMgr::create(&system1, socket_addr1);

    let socket_addr2 = SocketAddr::from(([127, 0, 0, 1], 7727));
    let system2 = ActorSystem::create(ActorSystemConfig::default().thread_pool_size(2));
    let _cluster_mgr2 = TcpClusterMgr::create(&system2, socket_addr2);

    cluster_mgr1
        .connect(socket_addr2, Duration::from_millis(1000))
>>>>>>> cc73cf89
        .unwrap();

    // The actor will trigger shutdown, we just wait for it
    // system.await_shutdown(None);
}<|MERGE_RESOLUTION|>--- conflicted
+++ resolved
@@ -44,30 +44,6 @@
     }
 
     // First we initialize the actor system using the default config
-<<<<<<< HEAD
-    let config = ActorSystemConfig::default();
-    let system = ActorSystem::create(config);
-
-    // Spawn actors
-    let feat_aid = system.spawn().name("orb_extract").with((), orb::orb_extract).unwrap();
-    let align_aid = system.spawn().name("alignment").with((), align::align).unwrap();
-
-    // Send images
-    feat_aid.send_new(orb::OrbMsg::new(img_paths)).unwrap();
-
-    /***********************************************************************************************/
-
-    let socket_addr1 = SocketAddr::from(([127, 0, 0, 1], 7717));
-    let system1 = ActorSystem::create(ActorSystemConfig::default().thread_pool_size(2));
-    let cluster_mgr1 = TcpClusterMgr::create(&system1, socket_addr1);
-
-    let socket_addr2 = SocketAddr::from(([127, 0, 0, 1], 7727));
-    let system2 = ActorSystem::create(ActorSystemConfig::default().thread_pool_size(2));
-    let _cluster_mgr2 = TcpClusterMgr::create(&system2, socket_addr2);
-
-    cluster_mgr1
-        .connect(socket_addr2, Duration::from_millis(1000000000))
-=======
     // let config = ActorSystemConfig::default();
     // let system = ActorSystem::create(config);
 
@@ -90,7 +66,6 @@
 
     cluster_mgr1
         .connect(socket_addr2, Duration::from_millis(1000))
->>>>>>> cc73cf89
         .unwrap();
 
     // The actor will trigger shutdown, we just wait for it
