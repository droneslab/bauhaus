--- conflicted
+++ resolved
@@ -12,9 +12,5 @@
 serde = "*"
 axiom = "*"
 log = "*"
-<<<<<<< HEAD
 env_logger = "*"
-yaml-rust = "0.4"
-=======
-env_logger = "*"
->>>>>>> 4b91317b
+yaml-rust = "0.4"