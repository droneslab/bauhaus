[package]
name = "darvis"
version = "0.1.0"
authors = ["TJ Chase <tbchase@buffalo.edu>"]
edition = "2018"

[dependencies]
opencv = "0.53"
abow = {version = "*", default-features = false, features = ["bincode"]}
nalgebra = {version = "*", features = ["serde-serialize"]}
glob = "*"
serde = "*"
axiom = "*"
log = "*"
<<<<<<< HEAD
env_logger = "*"
yaml-rust = "0.4"
=======
env_logger = "*"
>>>>>>> 3f7e2247
<|MERGE_RESOLUTION|>--- conflicted
+++ resolved
@@ -12,9 +12,5 @@
 serde = "*"
 axiom = "*"
 log = "*"
-<<<<<<< HEAD
 env_logger = "*"
-yaml-rust = "0.4"
-=======
-env_logger = "*"
->>>>>>> 3f7e2247
+yaml-rust = "0.4"